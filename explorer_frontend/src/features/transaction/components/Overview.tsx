--- conflicted
+++ resolved
@@ -33,6 +33,10 @@
 
 export const Overview: FC<OverviewProps> = ({ transaction: tx }) => {
   const [css] = useStyletron();
+  const [activeKey, setActiveKey] = useState<Key>("0");
+  const onChangeHandler: OnChangeHandler = (currentKey) => {
+    setActiveKey(currentKey.activeKey);
+  };
   const [activeKey, setActiveKey] = useState<Key>("0");
   const onChangeHandler: OnChangeHandler = (currentKey) => {
     setActiveKey(currentKey.activeKey);
@@ -167,16 +171,7 @@
         }
       />
       <Divider />
-<<<<<<< HEAD
-      <Info
-        label="Transaction payload (bytecode):"
-        value={
-              <Bytecode tx={tx} />
-        }
-      />
-=======
       <Info label="Transaction payload (bytecode):" value={<Bytecode tx={tx} />} />
->>>>>>> 47dc689b
     </InfoBlock>
   );
 };
@@ -216,13 +211,9 @@
       } else {
         setIsLoading(true);
         try {
-<<<<<<< HEAD
-          const response = await fetch(`https://www.4byte.directory/api/v1/signatures/?hex_signature=${selector}`);
-=======
           const response = await fetch(
             `https://www.4byte.directory/api/v1/signatures/?hex_signature=${selector}`,
           );
->>>>>>> 47dc689b
           const data = await response.json();
           if (data.results && data.results.length > 0) {
             setSignature(data.results[0].text_signature);
@@ -281,9 +272,6 @@
           <strong>Parameters:</strong>
         </ParagraphSmall>
         {params.map((param: string, index: number) => (
-<<<<<<< HEAD
-          <ParagraphSmall key={`param-${param}-${index}`}>{param}</ParagraphSmall>
-=======
           <ParagraphSmall
             key={`param-${param}-${
               // biome-ignore lint/suspicious/noArrayIndexKey: <explanation>
@@ -292,7 +280,124 @@
           >
             {param}
           </ParagraphSmall>
->>>>>>> 47dc689b
+        ))}
+      </div>
+    );
+  } catch (error) {
+    console.error("Error decoding input data:", error);
+    return <ParagraphSmall>Error decoding input data</ParagraphSmall>;
+  }
+};
+
+const Bytecode = ({ tx }: { tx: Transaction }) => {
+  const [css] = useStyletron();
+  return tx.method && tx.method.length > 0 ? (
+    <CodeField
+      extensions={[EditorView.lineWrapping]}
+      code={tx.method}
+      className={css({ marginTop: "0ch" })}
+      codeMirrorClassName={css({ maxHeight: "300px", overflow: "scroll" })}
+    />
+  ) : (
+    <ParagraphSmall>No bytecode</ParagraphSmall>
+  );
+};
+
+const Default = ({ tx }: { tx: Transaction }) => {
+  const [signature, setSignature] = useState<string | null>(null);
+  const [isLoading, setIsLoading] = useState(false);
+
+  // Check if there is no input data
+  if (!tx.method || tx.method.length === 0) {
+    return <ParagraphSmall>No input data</ParagraphSmall>;
+  }
+
+  const inputData = addHexPrefix(tx.method);
+
+  if (!ethers.isHexString(inputData)) {
+    return <ParagraphSmall>Invalid hex string</ParagraphSmall>;
+  }
+
+  if (inputData.length < 10) {
+    return <ParagraphSmall>Input data too short for function call</ParagraphSmall>;
+  }
+
+  const selector = inputData.slice(0, 10);
+
+  // Define known function signatures (selector -> signature)
+  const knownSignatures: { [key: string]: string } = {
+    "0xa9059cbb": "transfer(address to, uint256 value)",
+    "0x23b872dd": "transferFrom(address from, address to, uint256 value)",
+    "0x095ea7b3": "approve(address spender, uint256 value)",
+  };
+
+  useEffect(() => {
+    const fetchSignature = async () => {
+      if (knownSignatures[selector]) {
+        setSignature(knownSignatures[selector]);
+      } else {
+        setIsLoading(true);
+        try {
+          const response = await fetch(`https://www.4byte.directory/api/v1/signatures/?hex_signature=${selector}`);
+          const data = await response.json();
+          if (data.results && data.results.length > 0) {
+            setSignature(data.results[0].text_signature);
+          } else {
+            setSignature(null);
+          }
+        } catch (error) {
+          console.error("Error fetching signature:", error);
+          setSignature(null);
+        } finally {
+          setIsLoading(false);
+        }
+      }
+    };
+
+    fetchSignature();
+  }, [selector]);
+
+  if (isLoading) {
+    return <ParagraphSmall>Fetching signature...</ParagraphSmall>;
+  }
+
+  if (!signature) {
+    return <ParagraphSmall>Unknown function: {selector}</ParagraphSmall>;
+  }
+
+  try {
+    const iface = new ethers.Interface([`function ${signature}`]);
+    const functionName = signature.split("(")[0];
+    const decoded = iface.decodeFunctionData(functionName, inputData);
+    const func = iface.getFunction(functionName)!;
+
+    const params = func.inputs.map((input: ethers.ParamType, index: number) => {
+      const value = decoded[index];
+      let formattedValue: string;
+      if (input.type === "address") {
+        formattedValue = addHexPrefix(value.toLowerCase());
+      } else if (input.type.startsWith("uint") || input.type.startsWith("int")) {
+        formattedValue = value.toString();
+      } else {
+        formattedValue = value.toString();
+      }
+      const paramName = input.name || `[${index}]`;
+      return `${paramName}: ${formattedValue}`;
+    });
+
+    return (
+      <div>
+        <ParagraphSmall>
+          <strong>Function:</strong> {signature}
+        </ParagraphSmall>
+        <ParagraphSmall>
+          <strong>Method ID:</strong> {selector}
+        </ParagraphSmall>
+        <ParagraphSmall>
+          <strong>Parameters:</strong>
+        </ParagraphSmall>
+        {params.map((param: string, index: number) => (
+          <ParagraphSmall key={`param-${param}-${index}`}>{param}</ParagraphSmall>
         ))}
       </div>
     );
